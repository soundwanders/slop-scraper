--- conflicted
+++ resolved
@@ -75,22 +75,12 @@
                     print(f"🔍 ProtonDB: No reports found for app_id {app_id_int}")
                 return []
             
-<<<<<<< HEAD
-            # Now fetch detailed reports (limited for security)
-            reports_url = f"https://www.protondb.com/api/v1/reports/summaries/{app_id_int}/reports"
-            
-            if rate_limiter:
-                rate_limiter.wait_if_needed("scraping", domain="protondb.com")
-            elif rate_limit:
-                time.sleep(rate_limit)
-=======
             # Method 2: Try different API endpoints for detailed reports
             detailed_endpoints = [
                 f"https://www.protondb.com/api/v1/reports/summaries/{app_id_int}/reports",
                 f"https://www.protondb.com/api/v1/reports/{app_id_int}",
                 f"https://www.protondb.com/reports/{app_id_int}.json"
             ]
->>>>>>> e8574a4a
             
             detailed_data = None
             working_endpoint = None
