import re
import time
import os
from bs4 import BeautifulSoup
from urllib.parse import quote
import random

try:
    # Try relative imports first (when run as module)
    from ..utils.security_config import SecureRequestHandler
except ImportError:
    # Fall back to absolute imports (when run directly)
    import sys
    sys.path.append(os.path.dirname(os.path.dirname(os.path.abspath(__file__))))
    from utils.security_config import SecureRequestHandler

def get_cloudflare_bypass_headers():
    """Get headers designed to bypass Cloudflare protection"""
    user_agents = [
        'Mozilla/5.0 (Windows NT 10.0; Win64; x64) AppleWebKit/537.36 (KHTML, like Gecko) Chrome/120.0.0.0 Safari/537.36',
        'Mozilla/5.0 (Windows NT 10.0; Win64; x64) AppleWebKit/537.36 (KHTML, like Gecko) Chrome/119.0.0.0 Safari/537.36',
        'Mozilla/5.0 (Macintosh; Intel Mac OS X 10_15_7) AppleWebKit/537.36 (KHTML, like Gecko) Chrome/120.0.0.0 Safari/537.36',
        'Mozilla/5.0 (X11; Linux x86_64) AppleWebKit/537.36 (KHTML, like Gecko) Chrome/120.0.0.0 Safari/537.36'
    ]
    
    return {
        'User-Agent': random.choice(user_agents),
        'Accept': 'text/html,application/xhtml+xml,application/xml;q=0.9,image/avif,image/webp,image/apng,*/*;q=0.8,application/signed-exchange;v=b3;q=0.7',
        'Accept-Language': 'en-US,en;q=0.9',
        'Accept-Encoding': 'gzip, deflate, br',
        'DNT': '1',
        'Connection': 'keep-alive',
        'Upgrade-Insecure-Requests': '1',
        'Sec-Fetch-Dest': 'document',
        'Sec-Fetch-Mode': 'navigate',
        'Sec-Fetch-Site': 'none',
        'Sec-Fetch-User': '?1',
        'Sec-CH-UA': '"Not_A Brand";v="8", "Chromium";v="120", "Google Chrome";v="120"',
        'Sec-CH-UA-Mobile': '?0',
        'Sec-CH-UA-Platform': '"Windows"',
        'Cache-Control': 'max-age=0',
        'Referer': 'https://www.pcgamingwiki.com/',
    }

def make_cloudflare_request(url, debug=False):
    """Make request with Cloudflare bypass techniques"""
    import requests
    
    headers = get_cloudflare_bypass_headers()
    
    session = requests.Session()
    
    # Add random delay to appear more human
    time.sleep(random.uniform(1.0, 3.0))
    
    try:
        if debug:
            print(f"🔍 Attempting Cloudflare bypass for: {url}")
        
        response = session.get(
            url,
            headers=headers,
            timeout=20,
            allow_redirects=True
        )
        
        if debug:
            print(f"🔍 Response status: {response.status_code}")
            if 'cf-mitigated' in response.headers:
                print(f"🔍 Cloudflare mitigation detected: {response.headers.get('cf-mitigated')}")
        
        return response
        
    except Exception as e:
        if debug:
            print(f"🔍 Request failed: {e}")
        raise

def format_game_title_for_wiki(title):
    """Format game title for PCGamingWiki URL properly"""
    if not title or len(title) > 200: 
        return "invalid"
    
    # More comprehensive title formatting
    formatted = title.strip()
    
    # Handle common patterns
    formatted = formatted.replace(' ', '_')
    formatted = formatted.replace(':', '')
    formatted = formatted.replace('&', 'and')
    formatted = formatted.replace("'", '')
    formatted = formatted.replace('-', '_')
    formatted = formatted.replace('.', '')
    formatted = formatted.replace(',', '')
    formatted = formatted.replace('!', '')
    formatted = formatted.replace('?', '')
    
    # Remove problematic characters
    formatted = re.sub(r'[<>"\'\\/\[\](){}]', '', formatted)
    
    # Handle multiple underscores
    formatted = re.sub(r'_+', '_', formatted)
    formatted = formatted.strip('_')
    
    # URL encode the result
    return quote(formatted)

def fetch_pcgamingwiki_launch_options(game_title, rate_limit=None, debug=False, test_results=None, 
                                    test_mode=False, rate_limiter=None, session_monitor=None):
<<<<<<< HEAD
    """Fetch launch options from PCGamingWiki with debugging and error handling"""
=======
    """
    PCGamingWiki scraper with Cloudflare bypass and improved error handling
    """
>>>>>>> e8574a4a
    
    # Security validation
    if not game_title or len(game_title) > 200:
        if debug:
            print("⚠️ Invalid game title for PCGamingWiki lookup")
        return []
    
    if rate_limiter:
        rate_limiter.wait_if_needed("scraping", domain="pcgamingwiki.com")
    elif rate_limit:
        time.sleep(rate_limit)
    
    # Format game title for URL
    formatted_title = format_game_title_for_wiki(game_title)
    if formatted_title == "invalid":
        if debug:
            print(f"⚠️ Could not format title for PCGamingWiki: {game_title}")
        return []
        
    url = f"https://www.pcgamingwiki.com/wiki/{formatted_title}"
    
    if debug:
<<<<<<< HEAD
        print(f"🔍 PCGamingWiki: Fetching {url}")
    
    try:
        # Better User-Agent that's less likely to be blocked
        headers = {
            'User-Agent': 'Mozilla/5.0 (Windows NT 10.0; Win64; x64) AppleWebKit/537.36 (KHTML, like Gecko) Chrome/119.0.0.0 Safari/537.36',
            'Accept': 'text/html,application/xhtml+xml,application/xml;q=0.9,image/webp,*/*;q=0.8',
            'Accept-Language': 'en-US,en;q=0.5',
            'Accept-Encoding': 'gzip, deflate',
            'Connection': 'keep-alive',
        }
        
        # Use secure request handler
        response = SecureRequestHandler.make_secure_request(url, timeout=15, max_size_mb=5)
=======
        print(f"🔍 PCGamingWiki: Attempting to fetch {url}")
    
    try:
        # FIRST: Try with Cloudflare bypass
        response = make_cloudflare_request(url, debug=debug)
>>>>>>> e8574a4a
        
        # Record request for monitoring
        if session_monitor:
            session_monitor.record_request()
        
<<<<<<< HEAD
        if debug:
            print(f"🔍 PCGamingWiki: Response status {response.status_code}")
=======
        if response.status_code == 403:
            if debug:
                print(f"🔍 PCGamingWiki: Still blocked (403), trying alternative approach...")
            
            # Try a different approach - use a different user agent and delay
            time.sleep(random.uniform(2.0, 5.0))
            
            # Try again with different headers
            alt_headers = get_cloudflare_bypass_headers()
            alt_headers['User-Agent'] = 'Mozilla/5.0 (Macintosh; Intel Mac OS X 10_15_7) AppleWebKit/605.1.15 (KHTML, like Gecko) Version/16.1 Safari/605.1.15'
            
            import requests
            response = requests.get(url, headers=alt_headers, timeout=20)
            
            if debug:
                print(f"🔍 PCGamingWiki: Second attempt status: {response.status_code}")
>>>>>>> e8574a4a
        
        if response.status_code == 200:
            soup = BeautifulSoup(response.text, 'html.parser')
            
            if debug:
<<<<<<< HEAD
                print(f"🔍 PCGamingWiki: Parsed HTML, length: {len(response.text)}")
            
            # More comprehensive section headers
            potential_section_ids = [
                "Command_line_arguments", 
                "Launch_options", 
                "Launch_commands",
                "Parameters", 
                "Launch_parameters",
                "Command-line_arguments",
                "Command_line_parameters",
                "Steam_launch_options",
                "Command_line_options",
                "Startup_parameters",
                "Execution_parameters"
            ]
=======
                print(f"🔍 PCGamingWiki: Successfully parsed HTML, length: {len(response.text)} characters")
>>>>>>> e8574a4a
            
            options = []
            sections_found = []
            
<<<<<<< HEAD
            # Method 1: Find tables in relevant sections
            for section_id in potential_section_ids:
                section = soup.find(id=section_id)
                if section:
                    sections_found.append(section_id)
                    if debug:
                        print(f"🔍 PCGamingWiki: Found section: {section_id}")
                    
                    # Navigate up to the heading element
                    if section.parent and section.parent.name.startswith('h'):
                        heading = section.parent
                        
                        # Find the next table after this heading
                        table = heading.find_next('table')
                        if table and 'wikitable' in table.get('class', []):
                            if debug:
                                print(f"🔍 PCGamingWiki: Found table in section {section_id}")
                            
                            rows = table.find_all('tr')[1:]  # Skip header row
                            for row_idx, row in enumerate(rows):
                                cells = row.find_all('td')
=======
            # SEARCH METHOD: Look for any content that might contain launch options
            launch_keywords = [
                'command', 'launch', 'option', 'parameter', 'argument', 
                'startup', 'execution', 'line', 'cli'
            ]
            
            # Method 1: Search all headings for relevant sections
            all_headings = soup.find_all(['h1', 'h2', 'h3', 'h4', 'h5', 'h6'])
            relevant_sections = []
            
            for heading in all_headings:
                heading_text = heading.get_text().lower()
                if any(keyword in heading_text for keyword in launch_keywords):
                    relevant_sections.append(heading)
                    if debug:
                        print(f"🔍 PCGamingWiki: Found relevant section: '{heading.get_text().strip()}'")
            
            # Method 2: For each relevant section, extract launch options
            for section in relevant_sections:
                current = section
                
                # Look for tables, lists, or paragraphs after this heading
                for _ in range(10):  # Check next 10 siblings
                    current = current.find_next_sibling()
                    if not current:
                        break
                    
                    # Check tables
                    if current.name == 'table':
                        rows = current.find_all('tr')
                        if len(rows) > 1:
                            for row in rows[1:]:  # Skip header
                                cells = row.find_all(['td', 'th'])
>>>>>>> e8574a4a
                                if len(cells) >= 2:
                                    command = cells[0].get_text(strip=True)
                                    description = cells[1].get_text(strip=True)
                                    
<<<<<<< HEAD
                                    if debug and row_idx < 3:  # Show first few for debugging
                                        print(f"🔍 PCGamingWiki: Row {row_idx}: {command} -> {description[:50]}...")
                                    
                                    # Security: Validate and limit field lengths
                                    if command and len(command) <= 100 and len(description) <= 500:
                                        # Security: Basic command validation
                                        if re.match(r'^[-+/]\w+', command.strip()):
                                            options.append({
                                                'command': command[:100],
                                                'description': description[:500],
                                                'source': 'PCGamingWiki'
                                            })
            
            if debug:
                print(f"🔍 PCGamingWiki: Found {len(sections_found)} sections: {sections_found}")
            
            # Method 2: list search with better context awareness
            if not options:
                if debug:
                    print("🔍 PCGamingWiki: No table results, trying list method...")
                
                for section_id in potential_section_ids:
                    section = soup.find(id=section_id)
                    if section and section.parent:
                        heading = section.parent
                        
                        # Look for lists within a reasonable distance from the heading
                        next_elements = heading.find_next_siblings(limit=5)
                        for element in next_elements:
                            list_element = element.find(['ul', 'ol']) if hasattr(element, 'find') else None
                            if not list_element and element.name in ['ul', 'ol']:
                                list_element = element
                            
                            if list_element:
                                if debug:
                                    print(f"🔍 PCGamingWiki: Found list in section {section_id}")
                                
                                list_items = list_element.find_all('li')
                                for item_idx, item in enumerate(list_items):
                                    text = item.get_text(strip=True)
                                    
                                    if debug and item_idx < 3:
                                        print(f"🔍 PCGamingWiki: List item {item_idx}: {text[:50]}...")
                                    
                                    # Security: Limit text processing length
                                    if len(text) > 1000:
                                        continue
                                    
                                    # Multiple separator patterns
                                    cmd, desc = None, None
                                    separators = [':', ' - ', ' – ', ' — ', ' | ']
                                    
                                    for sep in separators:
                                        if sep in text:
                                            parts = text.split(sep, 1)
                                            cmd = parts[0].strip()
                                            desc = parts[1].strip()
                                            break
                                    
                                    if not cmd:
                                        # Look for patterns like -command or --command at start
                                        match = re.search(r'^(-{1,2}\w+)', text)
                                        if match:
                                            cmd = match.group(1)
                                            desc = text.replace(cmd, '').strip()
                                        else:
                                            # Look for patterns anywhere in text
                                            match = re.search(r'(-{1,2}\w+)', text)
                                            if match:
                                                cmd = match.group(1)
                                                desc = text.replace(cmd, '').strip()
                                    
                                    # Security: Validate command and description
                                    if (cmd and cmd.strip() and len(cmd) <= 100 and 
                                        desc and len(desc) <= 500):
                                        # Basic security check for command format
                                        if re.match(r'^[-+/]\w+', cmd.strip()):
                                            options.append({
                                                'command': cmd[:100],
                                                'description': desc[:500],
                                                'source': 'PCGamingWiki'
                                            })
            
            # Method 3: code block search with better context
            if not options:
                if debug:
                    print("🔍 PCGamingWiki: No list results, trying code block method...")
                
                code_blocks = soup.find_all(['code', 'pre', 'kbd', 'samp'])[:15]  # Include more code-like elements
                for block_idx, block in enumerate(code_blocks):
                    text = block.get_text(strip=True)
                    
                    if debug and block_idx < 5:
                        print(f"🔍 PCGamingWiki: Code block {block_idx}: {text[:30]}...")
                    
                    # Security: Limit block text length
                    if len(text) > 200:
                        continue
                        
                    # Check if this looks like a command line argument
                    if text.startswith('-') or text.startswith('/') or text.startswith('+'):
                        # Basic validation
                        if re.match(r'^[-+/]\w+', text):
                            # Look for description in surrounding context
                            desc = "No description available"
                            
                            # Check parent elements for description
                            parent = block.parent
                            if parent:
                                parent_text = parent.get_text(strip=True)
                                if len(parent_text) > len(text) and len(parent_text) <= 500:
                                    desc = parent_text.replace(text, '', 1).strip()
                                
                                # Also check siblings
                                if desc == "No description available" or len(desc) < 10:
                                    next_sibling = parent.find_next_sibling()
                                    if next_sibling:
                                        sibling_text = next_sibling.get_text(strip=True)
                                        if len(sibling_text) <= 300:
                                            desc = sibling_text
=======
                                    if (command and description and 
                                        len(command) <= 100 and len(description) <= 500 and
                                        re.match(r'^[-+/]\w+', command.strip())):
                                        
                                        options.append({
                                            'command': command[:100],
                                            'description': description[:500],
                                            'source': 'PCGamingWiki'
                                        })
                                        
                                        if debug:
                                            print(f"🔍 PCGamingWiki: Found table option: {command}")
                        break
                    
                    # Check lists
                    elif current.name in ['ul', 'ol']:
                        items = current.find_all('li')
                        for item in items:
                            text = item.get_text(strip=True)
                            if len(text) > 1000:
                                continue
                            
                            # Extract command and description
                            cmd, desc = None, None
                            
                            # Try different parsing methods
                            for sep in [':', ' - ', ' – ', ' — ', ' | ']:
                                if sep in text:
                                    parts = text.split(sep, 1)
                                    if re.match(r'^[-+/]\w+', parts[0].strip()):
                                        cmd = parts[0].strip()
                                        desc = parts[1].strip()
                                        break
                            
                            if not cmd:
                                match = re.search(r'^(-{1,2}\w+|\+\w+|/\w+)', text)
                                if match:
                                    cmd = match.group(1)
                                    desc = text.replace(cmd, '').strip()
>>>>>>> e8574a4a
                            
                            if cmd and desc and len(cmd) <= 100 and len(desc) <= 500:
                                options.append({
                                    'command': cmd[:100],
                                    'description': desc[:500],
                                    'source': 'PCGamingWiki'
                                })
                                
                                if debug:
                                    print(f"🔍 PCGamingWiki: Found list option: {cmd}")
                        break
            
<<<<<<< HEAD
            # Method 4: text pattern search with better validation
            if not options:
                if debug:
                    print("🔍 PCGamingWiki: No code block results, trying text pattern method...")
                
                # Look for paragraphs that might contain launch options
                paragraphs = soup.find_all(['p', 'div'])[:30]  # Increased search scope
                
                for para_idx, para in enumerate(paragraphs):
                    text = para.get_text()
                    
                    # Security: Limit text processing
                    if len(text) > 1000:
                        continue
                    
                    # Look for launch option keywords in the paragraph
                    if any(keyword in text.lower() for keyword in ['launch', 'command', 'argument', 'parameter', 'option']):
                        if debug and para_idx < 5:
                            print(f"🔍 PCGamingWiki: Relevant paragraph {para_idx}: {text[:50]}...")
                        
                        # Look for patterns like -command, --long-option, +option, /option
                        matches = re.finditer(r'(?:^|\s)(-{1,2}\w[\w\-]*|\+\w[\w\-]*|\/\w[\w\-]*)(?:\s|$|[,.!?])', text)
                        for match in matches:
                            cmd = match.group(1)
                            if len(cmd) <= 50:  # Security: reasonable command length
                                # Extract surrounding context for description
                                start_pos = max(0, match.start() - 50)
                                end_pos = min(len(text), match.end() + 100)
                                context = text[start_pos:end_pos].strip()
                                
                                options.append({
                                    'command': cmd,
                                    'description': context[:500],  # Limit description
                                    'source': 'PCGamingWiki'
                                })
                
                # De-duplicate by command (limit total for security)
                seen_commands = set()
                unique_options = []
                for cmd in options[:20]:  # Limit results
                    if cmd['command'] not in seen_commands:
                        seen_commands.add(cmd['command'])
                        unique_options.append(cmd)
                options = unique_options
            
            # Security: Limit total options returned
            options = options[:50]
=======
            # Method 3: If no structured content found, search all text
            if not options:
                if debug:
                    print("🔍 PCGamingWiki: No structured content found, searching all text...")
                
                # Search for launch option patterns in all text
                all_text = soup.get_text()
                
                # Look for sections mentioning launch options
                lines = all_text.split('\n')
                for i, line in enumerate(lines):
                    if (any(keyword in line.lower() for keyword in launch_keywords) and
                        any(char in line for char in ['-', '+', '/'])):
                        
                        # Look at this line and surrounding lines
                        context_start = max(0, i - 2)
                        context_end = min(len(lines), i + 3)
                        context_lines = lines[context_start:context_end]
                        context_text = ' '.join(context_lines)
                        
                        # Extract potential commands
                        matches = re.finditer(r'(-{1,2}\w[\w\-]*|\+\w[\w\-]*|/\w[\w\-]*)', context_text)
                        for match in matches:
                            cmd = match.group(1)
                            if len(cmd) <= 50:
                                # Get surrounding context
                                start = max(0, match.start() - 30)
                                end = min(len(context_text), match.end() + 50)
                                desc = context_text[start:end].strip()
                                
                                options.append({
                                    'command': cmd,
                                    'description': desc[:300],
                                    'source': 'PCGamingWiki'
                                })
                
                # Remove duplicates
                seen = set()
                unique_options = []
                for opt in options:
                    if opt['command'] not in seen:
                        seen.add(opt['command'])
                        unique_options.append(opt)
                options = unique_options[:15]  # Limit results
>>>>>>> e8574a4a
            
            # Update test statistics
            if test_mode and test_results:
                source = 'PCGamingWiki'
                if source not in test_results['options_by_source']:
                    test_results['options_by_source'][source] = 0
                test_results['options_by_source'][source] += len(options)
            
            if debug:
<<<<<<< HEAD
                print(f"🔍 PCGamingWiki: Final result: {len(options)} validated options")
                if options:
                    print(f"🔍 PCGamingWiki: Sample options: {[opt['command'] for opt in options[:3]]}")
=======
                print(f"🔍 PCGamingWiki: Final result: {len(options)} options found")
                for opt in options[:3]:
                    print(f"🔍 PCGamingWiki:   {opt['command']}: {opt['description'][:40]}...")
>>>>>>> e8574a4a
            
            return options
            
        elif response.status_code == 403:
            if debug:
                print(f"🔍 PCGamingWiki: Still blocked by Cloudflare (403) for '{game_title}'")
                print(f"🔍 PCGamingWiki: This site requires more advanced bypass techniques")
            return []
            
        elif response.status_code == 404:
            if debug:
<<<<<<< HEAD
                print(f"🔍 PCGamingWiki: Page not found for '{game_title}'")
            
            # Try alternative title formats with better logic
            alt_titles = []
            
            # Remove subtitle after colon
            if ':' in game_title:
                alt_titles.append(game_title.split(':')[0].strip())
            
            # Remove edition/version info
            edition_patterns = [r'\s+(Edition|Version|HD|Remastered|Director\'s Cut|Enhanced|Definitive).*$']
            for pattern in edition_patterns:
=======
                print(f"🔍 PCGamingWiki: Page not found (404) for '{game_title}'")
            
            # Try alternative titles
            alt_titles = []
            if ':' in game_title:
                alt_titles.append(game_title.split(':')[0].strip())
            
            for pattern in [r'\s+(Edition|HD|Remastered).*$', r'\s+\(\d{4}\).*$']:
>>>>>>> e8574a4a
                alt_title = re.sub(pattern, '', game_title, flags=re.IGNORECASE).strip()
                if alt_title != game_title and alt_title not in alt_titles:
                    alt_titles.append(alt_title)
            
<<<<<<< HEAD
            # Try alternative titles (prevent infinite recursion)
            for alt_title in alt_titles[:2]:  # Limit to 2 alternatives
                if len(alt_title) > 3:
                    if debug:
                        print(f"🔍 PCGamingWiki: Trying alternate title: {alt_title}")
                    # Prevent infinite recursion by not passing rate_limiter/session_monitor
=======
            for alt_title in alt_titles[:1]:  # Try only one alternative
                if len(alt_title) > 3:
                    if debug:
                        print(f"🔍 PCGamingWiki: Trying alternate: {alt_title}")
>>>>>>> e8574a4a
                    result = fetch_pcgamingwiki_launch_options(
                        alt_title, rate_limit=rate_limit, debug=debug, 
                        test_results=test_results, test_mode=test_mode
                    )
                    if result:
                        return result
            
            return []
            
        else:
            if debug:
<<<<<<< HEAD
                print(f"🔍 PCGamingWiki: HTTP {response.status_code} for '{game_title}'")
=======
                print(f"🔍 PCGamingWiki: Unexpected status {response.status_code} for '{game_title}'")
>>>>>>> e8574a4a
            return []
            
    except Exception as e:
        if session_monitor:
            session_monitor.record_error()
<<<<<<< HEAD
        print(f"🔍 PCGamingWiki: Error for '{game_title}': {e}")
        if debug:
            import traceback
            print(f"🔍 PCGamingWiki: Full traceback: {traceback.format_exc()}")
=======
        
        if debug:
            print(f"🔍 PCGamingWiki: Exception for '{game_title}': {e}")
            import traceback
            traceback.print_exc()
        else:
            print(f"🔍 PCGamingWiki: Error for '{game_title}': {e}")
        
>>>>>>> e8574a4a
        return []<|MERGE_RESOLUTION|>--- conflicted
+++ resolved
@@ -107,13 +107,9 @@
 
 def fetch_pcgamingwiki_launch_options(game_title, rate_limit=None, debug=False, test_results=None, 
                                     test_mode=False, rate_limiter=None, session_monitor=None):
-<<<<<<< HEAD
-    """Fetch launch options from PCGamingWiki with debugging and error handling"""
-=======
     """
     PCGamingWiki scraper with Cloudflare bypass and improved error handling
     """
->>>>>>> e8574a4a
     
     # Security validation
     if not game_title or len(game_title) > 200:
@@ -136,37 +132,16 @@
     url = f"https://www.pcgamingwiki.com/wiki/{formatted_title}"
     
     if debug:
-<<<<<<< HEAD
-        print(f"🔍 PCGamingWiki: Fetching {url}")
-    
-    try:
-        # Better User-Agent that's less likely to be blocked
-        headers = {
-            'User-Agent': 'Mozilla/5.0 (Windows NT 10.0; Win64; x64) AppleWebKit/537.36 (KHTML, like Gecko) Chrome/119.0.0.0 Safari/537.36',
-            'Accept': 'text/html,application/xhtml+xml,application/xml;q=0.9,image/webp,*/*;q=0.8',
-            'Accept-Language': 'en-US,en;q=0.5',
-            'Accept-Encoding': 'gzip, deflate',
-            'Connection': 'keep-alive',
-        }
-        
-        # Use secure request handler
-        response = SecureRequestHandler.make_secure_request(url, timeout=15, max_size_mb=5)
-=======
         print(f"🔍 PCGamingWiki: Attempting to fetch {url}")
     
     try:
         # FIRST: Try with Cloudflare bypass
         response = make_cloudflare_request(url, debug=debug)
->>>>>>> e8574a4a
         
         # Record request for monitoring
         if session_monitor:
             session_monitor.record_request()
         
-<<<<<<< HEAD
-        if debug:
-            print(f"🔍 PCGamingWiki: Response status {response.status_code}")
-=======
         if response.status_code == 403:
             if debug:
                 print(f"🔍 PCGamingWiki: Still blocked (403), trying alternative approach...")
@@ -183,59 +158,16 @@
             
             if debug:
                 print(f"🔍 PCGamingWiki: Second attempt status: {response.status_code}")
->>>>>>> e8574a4a
         
         if response.status_code == 200:
             soup = BeautifulSoup(response.text, 'html.parser')
             
             if debug:
-<<<<<<< HEAD
-                print(f"🔍 PCGamingWiki: Parsed HTML, length: {len(response.text)}")
-            
-            # More comprehensive section headers
-            potential_section_ids = [
-                "Command_line_arguments", 
-                "Launch_options", 
-                "Launch_commands",
-                "Parameters", 
-                "Launch_parameters",
-                "Command-line_arguments",
-                "Command_line_parameters",
-                "Steam_launch_options",
-                "Command_line_options",
-                "Startup_parameters",
-                "Execution_parameters"
-            ]
-=======
                 print(f"🔍 PCGamingWiki: Successfully parsed HTML, length: {len(response.text)} characters")
->>>>>>> e8574a4a
             
             options = []
             sections_found = []
             
-<<<<<<< HEAD
-            # Method 1: Find tables in relevant sections
-            for section_id in potential_section_ids:
-                section = soup.find(id=section_id)
-                if section:
-                    sections_found.append(section_id)
-                    if debug:
-                        print(f"🔍 PCGamingWiki: Found section: {section_id}")
-                    
-                    # Navigate up to the heading element
-                    if section.parent and section.parent.name.startswith('h'):
-                        heading = section.parent
-                        
-                        # Find the next table after this heading
-                        table = heading.find_next('table')
-                        if table and 'wikitable' in table.get('class', []):
-                            if debug:
-                                print(f"🔍 PCGamingWiki: Found table in section {section_id}")
-                            
-                            rows = table.find_all('tr')[1:]  # Skip header row
-                            for row_idx, row in enumerate(rows):
-                                cells = row.find_all('td')
-=======
             # SEARCH METHOD: Look for any content that might contain launch options
             launch_keywords = [
                 'command', 'launch', 'option', 'parameter', 'argument', 
@@ -269,133 +201,10 @@
                         if len(rows) > 1:
                             for row in rows[1:]:  # Skip header
                                 cells = row.find_all(['td', 'th'])
->>>>>>> e8574a4a
                                 if len(cells) >= 2:
                                     command = cells[0].get_text(strip=True)
                                     description = cells[1].get_text(strip=True)
                                     
-<<<<<<< HEAD
-                                    if debug and row_idx < 3:  # Show first few for debugging
-                                        print(f"🔍 PCGamingWiki: Row {row_idx}: {command} -> {description[:50]}...")
-                                    
-                                    # Security: Validate and limit field lengths
-                                    if command and len(command) <= 100 and len(description) <= 500:
-                                        # Security: Basic command validation
-                                        if re.match(r'^[-+/]\w+', command.strip()):
-                                            options.append({
-                                                'command': command[:100],
-                                                'description': description[:500],
-                                                'source': 'PCGamingWiki'
-                                            })
-            
-            if debug:
-                print(f"🔍 PCGamingWiki: Found {len(sections_found)} sections: {sections_found}")
-            
-            # Method 2: list search with better context awareness
-            if not options:
-                if debug:
-                    print("🔍 PCGamingWiki: No table results, trying list method...")
-                
-                for section_id in potential_section_ids:
-                    section = soup.find(id=section_id)
-                    if section and section.parent:
-                        heading = section.parent
-                        
-                        # Look for lists within a reasonable distance from the heading
-                        next_elements = heading.find_next_siblings(limit=5)
-                        for element in next_elements:
-                            list_element = element.find(['ul', 'ol']) if hasattr(element, 'find') else None
-                            if not list_element and element.name in ['ul', 'ol']:
-                                list_element = element
-                            
-                            if list_element:
-                                if debug:
-                                    print(f"🔍 PCGamingWiki: Found list in section {section_id}")
-                                
-                                list_items = list_element.find_all('li')
-                                for item_idx, item in enumerate(list_items):
-                                    text = item.get_text(strip=True)
-                                    
-                                    if debug and item_idx < 3:
-                                        print(f"🔍 PCGamingWiki: List item {item_idx}: {text[:50]}...")
-                                    
-                                    # Security: Limit text processing length
-                                    if len(text) > 1000:
-                                        continue
-                                    
-                                    # Multiple separator patterns
-                                    cmd, desc = None, None
-                                    separators = [':', ' - ', ' – ', ' — ', ' | ']
-                                    
-                                    for sep in separators:
-                                        if sep in text:
-                                            parts = text.split(sep, 1)
-                                            cmd = parts[0].strip()
-                                            desc = parts[1].strip()
-                                            break
-                                    
-                                    if not cmd:
-                                        # Look for patterns like -command or --command at start
-                                        match = re.search(r'^(-{1,2}\w+)', text)
-                                        if match:
-                                            cmd = match.group(1)
-                                            desc = text.replace(cmd, '').strip()
-                                        else:
-                                            # Look for patterns anywhere in text
-                                            match = re.search(r'(-{1,2}\w+)', text)
-                                            if match:
-                                                cmd = match.group(1)
-                                                desc = text.replace(cmd, '').strip()
-                                    
-                                    # Security: Validate command and description
-                                    if (cmd and cmd.strip() and len(cmd) <= 100 and 
-                                        desc and len(desc) <= 500):
-                                        # Basic security check for command format
-                                        if re.match(r'^[-+/]\w+', cmd.strip()):
-                                            options.append({
-                                                'command': cmd[:100],
-                                                'description': desc[:500],
-                                                'source': 'PCGamingWiki'
-                                            })
-            
-            # Method 3: code block search with better context
-            if not options:
-                if debug:
-                    print("🔍 PCGamingWiki: No list results, trying code block method...")
-                
-                code_blocks = soup.find_all(['code', 'pre', 'kbd', 'samp'])[:15]  # Include more code-like elements
-                for block_idx, block in enumerate(code_blocks):
-                    text = block.get_text(strip=True)
-                    
-                    if debug and block_idx < 5:
-                        print(f"🔍 PCGamingWiki: Code block {block_idx}: {text[:30]}...")
-                    
-                    # Security: Limit block text length
-                    if len(text) > 200:
-                        continue
-                        
-                    # Check if this looks like a command line argument
-                    if text.startswith('-') or text.startswith('/') or text.startswith('+'):
-                        # Basic validation
-                        if re.match(r'^[-+/]\w+', text):
-                            # Look for description in surrounding context
-                            desc = "No description available"
-                            
-                            # Check parent elements for description
-                            parent = block.parent
-                            if parent:
-                                parent_text = parent.get_text(strip=True)
-                                if len(parent_text) > len(text) and len(parent_text) <= 500:
-                                    desc = parent_text.replace(text, '', 1).strip()
-                                
-                                # Also check siblings
-                                if desc == "No description available" or len(desc) < 10:
-                                    next_sibling = parent.find_next_sibling()
-                                    if next_sibling:
-                                        sibling_text = next_sibling.get_text(strip=True)
-                                        if len(sibling_text) <= 300:
-                                            desc = sibling_text
-=======
                                     if (command and description and 
                                         len(command) <= 100 and len(description) <= 500 and
                                         re.match(r'^[-+/]\w+', command.strip())):
@@ -435,7 +244,6 @@
                                 if match:
                                     cmd = match.group(1)
                                     desc = text.replace(cmd, '').strip()
->>>>>>> e8574a4a
                             
                             if cmd and desc and len(cmd) <= 100 and len(desc) <= 500:
                                 options.append({
@@ -448,55 +256,6 @@
                                     print(f"🔍 PCGamingWiki: Found list option: {cmd}")
                         break
             
-<<<<<<< HEAD
-            # Method 4: text pattern search with better validation
-            if not options:
-                if debug:
-                    print("🔍 PCGamingWiki: No code block results, trying text pattern method...")
-                
-                # Look for paragraphs that might contain launch options
-                paragraphs = soup.find_all(['p', 'div'])[:30]  # Increased search scope
-                
-                for para_idx, para in enumerate(paragraphs):
-                    text = para.get_text()
-                    
-                    # Security: Limit text processing
-                    if len(text) > 1000:
-                        continue
-                    
-                    # Look for launch option keywords in the paragraph
-                    if any(keyword in text.lower() for keyword in ['launch', 'command', 'argument', 'parameter', 'option']):
-                        if debug and para_idx < 5:
-                            print(f"🔍 PCGamingWiki: Relevant paragraph {para_idx}: {text[:50]}...")
-                        
-                        # Look for patterns like -command, --long-option, +option, /option
-                        matches = re.finditer(r'(?:^|\s)(-{1,2}\w[\w\-]*|\+\w[\w\-]*|\/\w[\w\-]*)(?:\s|$|[,.!?])', text)
-                        for match in matches:
-                            cmd = match.group(1)
-                            if len(cmd) <= 50:  # Security: reasonable command length
-                                # Extract surrounding context for description
-                                start_pos = max(0, match.start() - 50)
-                                end_pos = min(len(text), match.end() + 100)
-                                context = text[start_pos:end_pos].strip()
-                                
-                                options.append({
-                                    'command': cmd,
-                                    'description': context[:500],  # Limit description
-                                    'source': 'PCGamingWiki'
-                                })
-                
-                # De-duplicate by command (limit total for security)
-                seen_commands = set()
-                unique_options = []
-                for cmd in options[:20]:  # Limit results
-                    if cmd['command'] not in seen_commands:
-                        seen_commands.add(cmd['command'])
-                        unique_options.append(cmd)
-                options = unique_options
-            
-            # Security: Limit total options returned
-            options = options[:50]
-=======
             # Method 3: If no structured content found, search all text
             if not options:
                 if debug:
@@ -541,7 +300,6 @@
                         seen.add(opt['command'])
                         unique_options.append(opt)
                 options = unique_options[:15]  # Limit results
->>>>>>> e8574a4a
             
             # Update test statistics
             if test_mode and test_results:
@@ -551,15 +309,9 @@
                 test_results['options_by_source'][source] += len(options)
             
             if debug:
-<<<<<<< HEAD
-                print(f"🔍 PCGamingWiki: Final result: {len(options)} validated options")
-                if options:
-                    print(f"🔍 PCGamingWiki: Sample options: {[opt['command'] for opt in options[:3]]}")
-=======
                 print(f"🔍 PCGamingWiki: Final result: {len(options)} options found")
                 for opt in options[:3]:
                     print(f"🔍 PCGamingWiki:   {opt['command']}: {opt['description'][:40]}...")
->>>>>>> e8574a4a
             
             return options
             
@@ -571,20 +323,6 @@
             
         elif response.status_code == 404:
             if debug:
-<<<<<<< HEAD
-                print(f"🔍 PCGamingWiki: Page not found for '{game_title}'")
-            
-            # Try alternative title formats with better logic
-            alt_titles = []
-            
-            # Remove subtitle after colon
-            if ':' in game_title:
-                alt_titles.append(game_title.split(':')[0].strip())
-            
-            # Remove edition/version info
-            edition_patterns = [r'\s+(Edition|Version|HD|Remastered|Director\'s Cut|Enhanced|Definitive).*$']
-            for pattern in edition_patterns:
-=======
                 print(f"🔍 PCGamingWiki: Page not found (404) for '{game_title}'")
             
             # Try alternative titles
@@ -593,24 +331,14 @@
                 alt_titles.append(game_title.split(':')[0].strip())
             
             for pattern in [r'\s+(Edition|HD|Remastered).*$', r'\s+\(\d{4}\).*$']:
->>>>>>> e8574a4a
                 alt_title = re.sub(pattern, '', game_title, flags=re.IGNORECASE).strip()
                 if alt_title != game_title and alt_title not in alt_titles:
                     alt_titles.append(alt_title)
             
-<<<<<<< HEAD
-            # Try alternative titles (prevent infinite recursion)
-            for alt_title in alt_titles[:2]:  # Limit to 2 alternatives
-                if len(alt_title) > 3:
-                    if debug:
-                        print(f"🔍 PCGamingWiki: Trying alternate title: {alt_title}")
-                    # Prevent infinite recursion by not passing rate_limiter/session_monitor
-=======
             for alt_title in alt_titles[:1]:  # Try only one alternative
                 if len(alt_title) > 3:
                     if debug:
                         print(f"🔍 PCGamingWiki: Trying alternate: {alt_title}")
->>>>>>> e8574a4a
                     result = fetch_pcgamingwiki_launch_options(
                         alt_title, rate_limit=rate_limit, debug=debug, 
                         test_results=test_results, test_mode=test_mode
@@ -622,22 +350,12 @@
             
         else:
             if debug:
-<<<<<<< HEAD
-                print(f"🔍 PCGamingWiki: HTTP {response.status_code} for '{game_title}'")
-=======
                 print(f"🔍 PCGamingWiki: Unexpected status {response.status_code} for '{game_title}'")
->>>>>>> e8574a4a
             return []
             
     except Exception as e:
         if session_monitor:
             session_monitor.record_error()
-<<<<<<< HEAD
-        print(f"🔍 PCGamingWiki: Error for '{game_title}': {e}")
-        if debug:
-            import traceback
-            print(f"🔍 PCGamingWiki: Full traceback: {traceback.format_exc()}")
-=======
         
         if debug:
             print(f"🔍 PCGamingWiki: Exception for '{game_title}': {e}")
@@ -646,5 +364,4 @@
         else:
             print(f"🔍 PCGamingWiki: Error for '{game_title}': {e}")
         
->>>>>>> e8574a4a
         return []