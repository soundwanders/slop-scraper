import re
import time
import os
import requests
from urllib.parse import quote

try:
    # Try relative imports first (when run as module)
    from ..utils.security_config import SecureRequestHandler
except ImportError:
    # Fall back to absolute imports (when run directly)
    import sys
    sys.path.append(os.path.dirname(os.path.dirname(os.path.abspath(__file__))))
    from utils.security_config import SecureRequestHandler

def fetch_pcgamingwiki_launch_options(game_title, rate_limit=None, debug=False, test_results=None, 
                                    test_mode=False, rate_limiter=None, session_monitor=None):
    """
    Fetches launch options for a game from PCGamingWiki using the official API.
    It formats the game title according to MediaWiki standards, searches for the game page,
    and extracts launch options from the page content.
    Parameters:
        game_title (str): The title of the game to search for.
        rate_limit (float): Optional rate limit in seconds between requests.
        debug (bool): If True, prints debug information.
        test_results (dict): Optional dictionary to store test results.
        test_mode (bool): If True, runs in test mode without making actual requests.
        rate_limiter (SecureRequestHandler): Optional rate limiter instance.
        session_monitor: Optional session monitor for tracking requests and errors.
    Returns:
        list: A list of launch options found for the game, each option is a dict with
              'command', 'description', and 'source' keys.
    This function uses the official PCGamingWiki API to search for the game page,
    retrieves the page content, and extracts launch options from the wikitext.
    It handles rate limiting and session monitoring if provided.
    If the game is not found, it tries alternative search methods to find similar games.
    If debug mode is enabled, it prints detailed information about the process.
    If test mode is enabled, it updates the test results with the number of options found.
    Note: This is designed to be ethical and respects the PCGamingWiki API usage guidelines
    by using the official API endpoints and adhering to rate limits
    """
    
    # Security validation
    if not game_title or len(game_title) > 200:
        if debug:
            print("⚠️ Invalid game title for PCGamingWiki lookup")
        return []
    
    if rate_limiter:
        rate_limiter.wait_if_needed("scraping", domain="pcgamingwiki.com")
    elif rate_limit:
        time.sleep(rate_limit)
    
    if debug:
        print(f"🔍 PCGamingWiki API: Looking up '{game_title}' using official API")
    
    options = []
    
    try:
        # Method 1: Try to find the game using official Cargo API
        page_name = format_game_title_for_api(game_title)
        
        # Official API endpoint to search for the game
        search_url = "https://www.pcgamingwiki.com/w/api.php"
        search_params = {
            "action": "cargoquery",
            "tables": "Infobox_game",
            "fields": "Infobox_game._pageName=Page,Infobox_game._pageID=PageID",
            "where": f'Infobox_game._pageName="{page_name}"',
            "format": "json",
            "limit": "1"
        }
        
        if debug:
            print(f"🔍 PCGamingWiki API: Searching for page: {page_name}")
        
        response = requests.get(search_url, params=search_params, timeout=15)
        
        if session_monitor:
            session_monitor.record_request()
        
        if debug:
            print(f"🔍 PCGamingWiki API: Search response status: {response.status_code}")
        
        if response.status_code == 200:
<<<<<<< HEAD
            soup = BeautifulSoup(response.text, 'html.parser')
            
            if debug:
                print(f"🔍 PCGamingWiki: Successfully parsed HTML, length: {len(response.text)} characters")
            
            options = []
            sections_found = []
            
            # SEARCH METHOD: Look for any content that might contain launch options
            launch_keywords = [
                'command', 'launch', 'option', 'parameter', 'argument', 
                'startup', 'execution', 'line', 'cli'
            ]
            
            # Method 1: Search all headings for relevant sections
            all_headings = soup.find_all(['h1', 'h2', 'h3', 'h4', 'h5', 'h6'])
            relevant_sections = []
            
            for heading in all_headings:
                heading_text = heading.get_text().lower()
                if any(keyword in heading_text for keyword in launch_keywords):
                    relevant_sections.append(heading)
                    if debug:
                        print(f"🔍 PCGamingWiki: Found relevant section: '{heading.get_text().strip()}'")
=======
            search_data = response.json()
>>>>>>> 7e670cfb
            
            if search_data.get("cargoquery") and len(search_data["cargoquery"]) > 0:
                # Found the game page
                page_info = search_data["cargoquery"][0]["title"]
                page_id = page_info.get("PageID")
                found_page_name = page_info.get("Page")
                
                if debug:
                    print(f"🔍 PCGamingWiki API: Found page '{found_page_name}' (ID: {page_id})")
                
                # Method 2: Get the page content using official API
                if page_id:
                    content_options = get_launch_options_from_page_api(page_id, debug=debug)
                    options.extend(content_options)
                    
                    if debug:
                        print(f"🔍 PCGamingWiki API: Extracted {len(content_options)} options from page content")
            
<<<<<<< HEAD
            return []
            
=======
            else:
                if debug:
                    print(f"🔍 PCGamingWiki API: Game '{game_title}' not found, trying alternatives...")
                
                # Try alternative search methods
                alt_options = try_alternative_search(game_title, debug=debug)
                options.extend(alt_options)
        
>>>>>>> 7e670cfb
        else:
            if debug:
                print(f"🔍 PCGamingWiki API: Search failed with status {response.status_code}")
        
        # Update test statistics
        if test_mode and test_results:
            source = 'PCGamingWiki'
            if source not in test_results['options_by_source']:
                test_results['options_by_source'][source] = 0
            test_results['options_by_source'][source] += len(options)
        
        if debug:
            print(f"🔍 PCGamingWiki API: Final result: {len(options)} options found")
            for opt in options[:3]:
                print(f"🔍 PCGamingWiki API:   {opt['command']}: {opt['description'][:40]}...")
        
        return options
        
    except Exception as e:
        if session_monitor:
            session_monitor.record_error()
        
        if debug:
            print(f"🔍 PCGamingWiki API: Error for '{game_title}': {e}")
        else:
            print(f"🔍 PCGamingWiki API: Error for '{game_title}': {e}")
        
        return []

def format_game_title_for_api(title):
    """Format game title for PCGamingWiki API search"""
    # PCGamingWiki uses MediaWiki naming conventions
    formatted = title.strip()
    
    # Replace spaces with underscores (MediaWiki standard)
    formatted = formatted.replace(' ', '_')
    
    # Remove special characters that cause API issues
    formatted = formatted.replace(':', '')
    formatted = formatted.replace('&', 'and')
    formatted = formatted.replace("'", '')
    formatted = formatted.replace('"', '')
    
    # Capitalize first letter (MediaWiki standard)
    if formatted:
        formatted = formatted[0].upper() + formatted[1:] if len(formatted) > 1 else formatted.upper()
    
    return formatted

def get_launch_options_from_page_api(page_id, debug=False):
    """Get launch options from a PCGamingWiki page using official API"""
    options = []
    
    try:
        # Get page content using official MediaWiki API
        content_url = "https://www.pcgamingwiki.com/w/api.php"
        content_params = {
            "action": "parse",
            "format": "json",
            "pageid": page_id,
            "prop": "wikitext"
        }
        
        response = requests.get(content_url, params=content_params, timeout=15)
        
        if response.status_code == 200:
            content_data = response.json()
            
            if "parse" in content_data and "wikitext" in content_data["parse"]:
                wikitext = content_data["parse"]["wikitext"]["*"]
                
                if debug:
                    print(f"🔍 PCGamingWiki API: Retrieved {len(wikitext)} characters of wikitext")
                
                # Parse wikitext for launch options
                parsed_options = parse_wikitext_for_launch_options(wikitext, debug=debug)
                options.extend(parsed_options)
    
    except Exception as e:
        if debug:
            print(f"🔍 PCGamingWiki API: Error getting page content: {e}")
    
    return options

def parse_wikitext_for_launch_options(wikitext, debug=False):
    """Parse MediaWiki wikitext for launch options"""
    options = []
    
    # Look for common launch option patterns in wikitext
    launch_option_patterns = [
        r'-\w+[\w\-]*',  # Standard command line options
        r'\+\w+[\w\-]*', # Plus-style options  
        r'/\w+[\w\-]*'   # Slash-style options
    ]
    
    # Split wikitext into lines for processing
    lines = wikitext.split('\n')
    
    for i, line in enumerate(lines):
        # Look for sections that might contain launch options
        if any(keyword in line.lower() for keyword in 
               ['command', 'launch', 'option', 'parameter', 'argument']):
            
            # Check this line and surrounding lines for launch options
            context_start = max(0, i - 2)
            context_end = min(len(lines), i + 5)
            context_lines = lines[context_start:context_end]
            context_text = '\n'.join(context_lines)
            
            # Extract launch options from context
            for pattern in launch_option_patterns:
                matches = re.findall(pattern, context_text)
                
                for match in matches:
                    if len(match) <= 50:  # Reasonable length check
                        # Get description from surrounding context
                        desc = extract_description_from_context(match, context_text)
                        
                        options.append({
                            'command': match,
                            'description': desc[:300],  # Limit description length
                            'source': 'PCGamingWiki'
                        })
                        
                        if debug and len(options) <= 5:
                            print(f"🔍 PCGamingWiki API: Found option: {match}")
    
    # Remove duplicates
    seen_commands = set()
    unique_options = []
    for option in options:
        if option['command'] not in seen_commands:
            seen_commands.add(option['command'])
            unique_options.append(option)
    
    return unique_options[:15]  # Limit total options

def extract_description_from_context(command, context):
    """Extract description for a command from its context"""
    lines = context.split('\n')
    
    for line in lines:
        if command in line:
            # Clean up the line and use as description
            desc = line.strip()
            # Remove wiki markup
            desc = re.sub(r'\{\{[^}]*\}\}', '', desc)  # Remove templates
            desc = re.sub(r'\[\[[^]]*\]\]', '', desc)  # Remove links
            desc = re.sub(r"'''?([^']*?)'''?", r'\1', desc)  # Remove bold/italic
            desc = desc.strip()
            
            if desc and len(desc) > len(command):
                return desc
    
    return f"Launch option found in PCGamingWiki"

def try_alternative_search(game_title, debug=False):
    """Try alternative search methods when exact match fails"""
    options = []
    
    # Try searching without special characters
    simplified_title = re.sub(r'[^\w\s]', '', game_title)
    
    if simplified_title != game_title:
        if debug:
            print(f"🔍 PCGamingWiki API: Trying simplified title: {simplified_title}")
        
        # Use the general search API
        search_url = "https://www.pcgamingwiki.com/w/api.php"
        search_params = {
            "action": "query",
            "format": "json",
            "list": "search",
            "srsearch": simplified_title,
            "srlimit": "3"
        }
        
        try:
            response = requests.get(search_url, params=search_params, timeout=10)
            
            if response.status_code == 200:
                search_data = response.json()
                
                if "query" in search_data and "search" in search_data["query"]:
                    search_results = search_data["query"]["search"]
                    
                    # Try the first search result
                    if search_results:
                        first_result = search_results[0]
                        page_id = first_result.get("pageid")
                        
                        if page_id and debug:
                            print(f"🔍 PCGamingWiki API: Found alternative page ID: {page_id}")
                        
                        if page_id:
                            alt_options = get_launch_options_from_page_api(page_id, debug=debug)
                            options.extend(alt_options)
        
        except Exception as e:
            if debug:
                print(f"🔍 PCGamingWiki API: Alternative search error: {e}")
    
    return options<|MERGE_RESOLUTION|>--- conflicted
+++ resolved
@@ -83,34 +83,7 @@
             print(f"🔍 PCGamingWiki API: Search response status: {response.status_code}")
         
         if response.status_code == 200:
-<<<<<<< HEAD
-            soup = BeautifulSoup(response.text, 'html.parser')
-            
-            if debug:
-                print(f"🔍 PCGamingWiki: Successfully parsed HTML, length: {len(response.text)} characters")
-            
-            options = []
-            sections_found = []
-            
-            # SEARCH METHOD: Look for any content that might contain launch options
-            launch_keywords = [
-                'command', 'launch', 'option', 'parameter', 'argument', 
-                'startup', 'execution', 'line', 'cli'
-            ]
-            
-            # Method 1: Search all headings for relevant sections
-            all_headings = soup.find_all(['h1', 'h2', 'h3', 'h4', 'h5', 'h6'])
-            relevant_sections = []
-            
-            for heading in all_headings:
-                heading_text = heading.get_text().lower()
-                if any(keyword in heading_text for keyword in launch_keywords):
-                    relevant_sections.append(heading)
-                    if debug:
-                        print(f"🔍 PCGamingWiki: Found relevant section: '{heading.get_text().strip()}'")
-=======
             search_data = response.json()
->>>>>>> 7e670cfb
             
             if search_data.get("cargoquery") and len(search_data["cargoquery"]) > 0:
                 # Found the game page
@@ -129,10 +102,6 @@
                     if debug:
                         print(f"🔍 PCGamingWiki API: Extracted {len(content_options)} options from page content")
             
-<<<<<<< HEAD
-            return []
-            
-=======
             else:
                 if debug:
                     print(f"🔍 PCGamingWiki API: Game '{game_title}' not found, trying alternatives...")
@@ -141,7 +110,6 @@
                 alt_options = try_alternative_search(game_title, debug=debug)
                 options.extend(alt_options)
         
->>>>>>> 7e670cfb
         else:
             if debug:
                 print(f"🔍 PCGamingWiki API: Search failed with status {response.status_code}")
