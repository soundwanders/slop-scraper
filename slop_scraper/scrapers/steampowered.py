--- conflicted
+++ resolved
@@ -1,445 +1,435 @@
-import requests
+import re
 import time
-import random
 import os
-import json
-from tqdm import tqdm
+from bs4 import BeautifulSoup
 
 try:
     # Try relative imports first (when run as module)
-    from ..utils.cache import load_cache, save_cache
-    from ..utils.security_config import SecurityConfig, SessionMonitor, RateLimiter
-    from ..utils import extract_engine
+    from ..utils.security_config import SecureRequestHandler
+    from ..validation import LaunchOptionsValidator, ValidationLevel, EngineType
 except ImportError:
     # Fall back to absolute imports (when run directly)
     import sys
     sys.path.append(os.path.dirname(os.path.dirname(os.path.abspath(__file__))))
-    from utils.cache import load_cache, save_cache
-    from utils.security_config import SecurityConfig, SessionMonitor, RateLimiter
-    from utils.extract_engine import extract_engine
-    from validation import LaunchOptionsValidator, ValidationLevel, EngineType  
-
-def get_steam_game_list(limit=100, force_refresh=False, cache=None, test_mode=False, 
-                       debug=False, cache_file='appdetails_cache.json', 
-                       rate_limiter=None, session_monitor=None, 
-                       db_client=None, skip_existing=True, db_client_wrapper=None):
-    """
-    Fetch a list of Steam games securely with error handling and rate limiting.
-    Args:
-        limit (int): Maximum number of games to fetch.
-        force_refresh (bool): Whether to force refresh the cache.
-        cache (dict): Optional cache to use instead of loading from file.
-        test_mode (bool): If True, runs in test mode with limited output.
-        debug (bool): If True, enables debug output.
-        cache_file (str): Path to the cache file.
-        rate_limiter (RateLimiter): Optional rate limiter instance.
-        session_monitor (SessionMonitor): Optional session monitor for runtime limits.
-        db_client (object): Optional database client for skip-existing logic.
-        skip_existing (bool): Whether to skip existing games in the database.
-        db_client_wrapper (object): Optional wrapper for database client to handle existing app IDs.
-    """
+    from utils.security_config import SecureRequestHandler
+    from validation import LaunchOptionsValidator, ValidationLevel, EngineType
+
+def fetch_steam_community_launch_options(app_id, game_title=None, rate_limit=None, debug=False, 
+                                       test_results=None, test_mode=False, rate_limiter=None, 
+                                       session_monitor=None):
+    """
+    Steam Community scraper with strict validation to prevent false positives
+    """
+    
+    # Security validation
+    try:
+        app_id_int = int(app_id)
+        if app_id_int <= 0 or app_id_int > 999999999:
+            if debug:
+                print(f"⚠️ Invalid app_id: {app_id}")
+            return []
+    except (ValueError, TypeError):
+        if debug:
+            print(f"⚠️ Invalid app_id format: {app_id}")
+        return []
+    
+    if rate_limiter:
+        rate_limiter.wait_if_needed("scraping", domain="steamcommunity.com")
+    elif rate_limit:
+        time.sleep(rate_limit)
+    
+    # Steam Community guides URL
+    url = f"https://steamcommunity.com/app/{app_id_int}/guides/"
     
     if debug:
-        print(f"🔒 Fetching game list securely (force_refresh={force_refresh})...")
-        print(f"Debug: Attempting to fetch up to {limit} games")
-    
-    # Validate limit
-    limit = SecurityConfig.validate_games_limit(limit)
-    
-    # Initialize or use provided cache
-    if cache is None:
-        cache = load_cache(cache_file)
-    
-    # Skip-existing logic using database
-    existing_app_ids = set()
-    if skip_existing and db_client_wrapper:
-        try:
-            if debug:
-                print("🔍 Using smart database logic for skip-existing...")
-            existing_app_ids = db_client_wrapper.get_existing_app_ids()
-            if debug:
-                print(f"📊 Standard skip logic: will skip {len(existing_app_ids)} existing games")
-        except Exception as e:
-            if debug:
-                print(f"⚠️ Database skip-existing check failed: {e}")
-                print("🔍 Falling back to cache-only skip logic")
-    
-    # Get the main Steam app list
+        print(f"🔍 Steam Community: Fetching {url}")
+    
+    options = []
+    try:
+        # Use secure request handler with Steam-specific headers
+        response = SecureRequestHandler.make_secure_request(
+            url, 
+            timeout=15, 
+            max_size_mb=3,
+            debug=debug
+        )
+        
+        # Record request for monitoring
+        if session_monitor:
+            session_monitor.record_request()
+        
+        if debug:
+            print(f"🔍 Steam Community: Response status {response.status_code}")
+        
+        if response.status_code == 200:
+            soup = BeautifulSoup(response.text, 'html.parser')
+            
+            if debug:
+                print(f"🔍 Steam Community: Parsed HTML, length: {len(response.text)} characters")
+            
+            # Find all guide elements
+            guide_elements = soup.select('a[href*="/sharedfiles/filedetails/"]')
+            
+            if debug:
+                print(f"🔍 Steam Community: Found {len(guide_elements)} guide links")
+            
+            # Filter guides to focus on launch options and performance guides
+            relevant_guides = filter_relevant_guides(guide_elements, debug=debug)
+            
+            if debug:
+                print(f"🔍 Steam Community: Processing {len(relevant_guides)} relevant guides")
+            
+            # Process the most relevant guides
+            for i, guide in enumerate(relevant_guides[:5]):  # Limit to top 5 relevant guides
+                try:
+                    if debug:
+                        print(f"🔍 Steam Community: Processing guide {i+1}/{len(relevant_guides[:5])}: {guide['title'][:30]}...")
+                    
+                    # Rate limiting between guide requests
+                    if rate_limiter:
+                        rate_limiter.wait_if_needed("scraping", domain="steamcommunity.com")
+                    elif rate_limit:
+                        time.sleep(max(1.0, rate_limit))
+                    
+                    # Fetch guide content
+                    guide_response = SecureRequestHandler.make_secure_request(
+                        guide['url'], 
+                        timeout=20, 
+                        max_size_mb=2,
+                        debug=debug
+                    )
+                    
+                    if session_monitor:
+                        session_monitor.record_request()
+                    
+                    if guide_response.status_code == 200:
+                        guide_soup = BeautifulSoup(guide_response.text, 'html.parser')
+                        
+                        # Extract launch options with strict validation
+                        extracted_options = extract_launch_options_from_guide_content_strict(
+                            guide_soup, 
+                            guide['title'],
+                            debug=debug
+                        )
+                        
+                        if extracted_options:
+                            options.extend(extracted_options)
+                            if debug:
+                                print(f"🔍 Steam Community: ✅ Found {len(extracted_options)} validated options")
+                        else:
+                            if debug:
+                                print(f"🔍 Steam Community: ❌ No valid launch options found")
+                    
+                    else:
+                        if debug:
+                            print(f"🔍 Steam Community: ❌ Guide request failed: {guide_response.status_code}")
+                    
+                except Exception as guide_e:
+                    if session_monitor:
+                        session_monitor.record_error()
+                    if debug:
+                        print(f"🔍 Steam Community: Error processing guide {guide['url']}: {guide_e}")
+                    continue
+            
+            # Apply final validation and deduplication
+            validated_options = final_validation_and_dedup(options, debug=debug)
+            options = validated_options
+            
+            # Update test statistics
+            if test_mode and test_results:
+                source = 'Steam Community'
+                if source not in test_results['options_by_source']:
+                    test_results['options_by_source'][source] = 0
+                test_results['options_by_source'][source] += len(options)
+            
+            if debug:
+                print(f"🔍 Steam Community: Final result: {len(options)} validated options found")
+                for opt in options[:3]:
+                    print(f"🔍 Steam Community:   {opt['command']}: {opt['description'][:50]}...")
+            
+            return options
+        
+        else:
+            if debug:
+                print(f"🔍 Steam Community: HTTP {response.status_code} for app {app_id_int}")
+            return []
+            
+    except Exception as e:
+        if session_monitor:
+            session_monitor.record_error()
+        
+        if debug:
+            print(f"🔍 Steam Community: Error for app {app_id_int}: {e}")
+            import traceback
+            traceback.print_exc()
+        else:
+            print(f"🔍 Steam Community: Error for app {app_id_int}: {e}")
+        
+        return []
+
+def filter_relevant_guides(guide_elements, debug=False):
+    """
+    Filter guides to focus on those likely to contain launch options
+    """
+    relevant_guides = []
+    
+    # Keywords that indicate a guide might contain launch options
+    relevant_keywords = [
+        'launch', 'option', 'command', 'performance', 'optimize', 'fps', 'fix',
+        'setting', 'config', 'tweak', 'parameter', 'argument', 'startup',
+        'graphics', 'video', 'resolution', 'crash', 'error', 'problem'
+    ]
+    
+    # Keywords that indicate guides to avoid
+    avoid_keywords = [
+        'walkthrough', 'guide to', 'story', 'ending', 'achievement', 'trophy',
+        'level', 'boss', 'secret', 'easter egg', 'mod', 'cheat', 'save'
+    ]
+    
+    for guide_elem in guide_elements:
+        guide_url = guide_elem.get('href')
+        if not guide_url:
+            continue
+            
+        # Ensure it's a full URL
+        if guide_url.startswith('/'):
+            guide_url = 'https://steamcommunity.com' + guide_url
+        elif not guide_url.startswith('http'):
+            guide_url = 'https://steamcommunity.com/' + guide_url
+        
+        # Get guide title
+        title = guide_elem.get_text(strip=True)[:100] or "Untitled Guide"
+        title_lower = title.lower()
+        
+        # Score the guide based on relevance
+        relevance_score = 0
+        
+        # Add points for relevant keywords
+        for keyword in relevant_keywords:
+            if keyword in title_lower:
+                relevance_score += 2
+        
+        # Subtract points for avoid keywords
+        for keyword in avoid_keywords:
+            if keyword in title_lower:
+                relevance_score -= 3
+        
+        # Bonus points for explicit launch option mentions
+        if 'launch option' in title_lower or 'launch command' in title_lower:
+            relevance_score += 5
+        
+        if 'startup option' in title_lower or 'command line' in title_lower:
+            relevance_score += 5
+        
+        # Only include guides with positive relevance score
+        if relevance_score > 0:
+            relevant_guides.append({
+                'title': title,
+                'url': guide_url,
+                'score': relevance_score
+            })
+            
+            if debug:
+                print(f"🔍 Steam Community: Relevant guide (score {relevance_score}): {title[:40]}...")
+    
+    # Sort by relevance score (highest first)
+    relevant_guides.sort(key=lambda g: g['score'], reverse=True)
+    
+    return relevant_guides
+
+def extract_launch_options_from_guide_content_strict(guide_soup, guide_title, debug=False):
+    """
+    Extract launch options with STRICT validation to prevent false positives
+    """
+    options = []
+    
+    # Look for the main guide content area
+    content_selectors = [
+        '.guide_body',
+        '.subSectionContents', 
+        '.guide_content',
+        '.workshopItemDescription',
+        '.guide_section',
+        '[class*="guide"]',
+        '[class*="content"]'
+    ]
+    
+    guide_content = None
+    for selector in content_selectors:
+        content = guide_soup.select_one(selector)
+        if content:
+            guide_content = content
+            if debug:
+                print(f"🔍 Steam Community: Found content using selector: {selector}")
+            break
+    
+    if not guide_content:
+        # Fallback: use the entire body but exclude navigation
+        guide_content = guide_soup.find('body')
+        if debug:
+            print(f"🔍 Steam Community: Using fallback content extraction")
+    
+    if not guide_content:
+        return options
+    
+    # Method 1: Look for code blocks and pre-formatted text (most reliable)
+    code_elements = guide_content.find_all(['code', 'pre', 'tt', 'kbd', 'samp'])
+    
+    for element in code_elements:
+        text = element.get_text(strip=True)
+        if len(text) > 500:  # Skip very long code blocks
+            continue
+        
+        # Extract validated launch options
+        extracted_options = extract_validated_steam_launch_options(text, guide_title, debug)
+        options.extend(extracted_options)
+        
+        if debug and extracted_options:
+            print(f"🔍 Steam Community: Found {len(extracted_options)} options in code block")
+    
+    # Method 2: Look for paragraphs with launch option context (only if we haven't found many)
+    if len(options) < 3:
+        paragraphs = guide_content.find_all(['p', 'div', 'li'])
+        
+        for para in paragraphs[:20]:  # Limit for performance
+            text = para.get_text(strip=True)
+            
+            if len(text) > 1000:  # Skip very long paragraphs
+                continue
+            
+            text_lower = text.lower()
+            
+            # Only process paragraphs that explicitly mention launch options
+            explicit_indicators = [
+                'launch option', 'launch parameter', 'startup option', 'command line option',
+                'launch command', 'startup parameter', 'add this to launch options'
+            ]
+            
+            has_explicit_context = any(indicator in text_lower for indicator in explicit_indicators)
+            
+            if has_explicit_context:
+                extracted_options = extract_validated_steam_launch_options(text, guide_title, debug)
+                options.extend(extracted_options)
+                
+                if debug and extracted_options:
+                    print(f"🔍 Steam Community: Found {len(extracted_options)} options in explicit paragraph")
+    
+    return options
+
+def extract_validated_steam_launch_options(text, guide_title, debug=False):
+    """
+    Extract and validate Steam launch options from text with STRICT validation
+    """
+    options = []
+    
+    # Patterns for valid Steam launch options (more conservative)
+    patterns = [
+        r'(?<!\w)(-[a-zA-Z][a-zA-Z0-9_\-]{1,25})(?=\s|$|[^\w\-])',  # -command
+        r'(?<!\w)(\+[a-zA-Z][a-zA-Z0-9_\-]{1,25}(?:\s+[a-zA-Z0-9_\-\.]{1,15})?)(?=\s|$|[^\w\-])',  # +command param
+    ]
+    
     if debug:
-        print("🔒 Making secure request to Steam API...")
-    
-    try:
-        # Get the initial app list (this usually works fine)
-        response = requests.get(
-            'https://api.steampowered.com/ISteamApps/GetAppList/v2/',
-            timeout=30
-        )
-        response.raise_for_status()
-        app_data = response.json()
-        
-        if 'applist' not in app_data or 'apps' not in app_data['applist']:
-            raise Exception("Invalid app list response format")
-        
-        all_apps = app_data['applist']['apps']
-        if debug:
-            print(f"✅ Securely fetched {len(all_apps)} total apps")
-        
-    except Exception as e:
-        # DON'T report this to session monitor - it's an initial setup issue
-        if debug:
-            print(f"❌ Failed to fetch app list: {e}")
-        return []
-    
-    # Process apps with NO session monitor error reporting
-    games = []
-    rate_limit_count = 0
-    actual_error_count = 0  # Only count truly unexpected errors
-    max_actual_errors = 20  # Much lower threshold for real errors
-    consecutive_429s = 0
-    
-    # Rate limiting settings
-    base_delay = 2.0
-    current_delay = base_delay
-    max_delay = 60.0
-    backoff_multiplier = 1.5
+        print(f"🔍 Steam Community: Analyzing text: {text[:100]}...")
+    
+    all_matches = []
+    
+    for pattern in patterns:
+        matches = re.findall(pattern, text, re.IGNORECASE)
+        for match in matches:
+            if isinstance(match, tuple):
+                match = match[0] if match[0] else match[1]
+            all_matches.append(match.strip())
     
     if debug:
-        print(f"🔒 Starting with {base_delay}s delay between requests")
-        print(f"🔒 Will only report truly unexpected errors to security system")
-    
-    # REVERTED: Use original game processing logic that was working
-    # Process games in original order without "smart starting point"
-    
-    if debug:
-        print(f"🔍 Processing games in original order (no filtering by app_id range)")
-    
-    with tqdm(all_apps, desc="🔒 Filtering games securely", unit="game") as pbar:
-        for app in pbar:
-            # Check if we have enough games
-            if len(games) >= limit:
-                break
-            
-            # Safety check for runtime - but don't count this as an error
-            if session_monitor:
-                try:
-                    session_monitor.check_runtime_limit()
-                except Exception as e:
-                    if debug:
-                        print(f"⚠️ Runtime limit reached: {e}")
-                    break
-            
-            # Security validation
-            app_id = app.get('appid')
-            if not app_id or not isinstance(app_id, int) or app_id <= 0:
-                continue
-            
-            # Skip existing games
-            if skip_existing and app_id in existing_app_ids:
-                continue
-            
-            # Check cache first
-            if str(app_id) in cache and not force_refresh:
-                cached_game = cache[str(app_id)]
-                if cached_game:  # Only use non-null cached data
-                    games.append(cached_game)
-                continue
-            
-            # Apply current delay with jitter
-            if rate_limiter:
-                rate_limiter.wait_if_needed("steam_api", domain="store.steampowered.com")
-            else:
-                jittered_delay = current_delay + random.uniform(0, 0.5)
-                time.sleep(jittered_delay)
-            
-            # Fetch game details WITHOUT reporting rate limits as errors
-            success, game_data, error_type = fetch_game_details_no_error_reporting(
-                app_id, 
-                cache, 
-                current_delay,
-                debug=debug
-            )
-            
-            if success and game_data:
-                games.append(game_data)
-                # Success! Reset consecutive 429 counter and reduce delay slightly
-                consecutive_429s = 0
-                current_delay = max(base_delay, current_delay * 0.9)
-                
-            elif error_type == "rate_limit":
-                # Handle rate limits without reporting to session monitor
-                consecutive_429s += 1
-                rate_limit_count += 1
-                current_delay = min(max_delay, current_delay * backoff_multiplier)
-                
-                if debug and rate_limit_count % 20 == 1:  # Log every 20th rate limit
-                    print(f"🔄 Rate limiting detected ({rate_limit_count} total). Delay now {current_delay:.1f}s")
-                
-            elif error_type == "real_error":
-                # Only count truly unexpected errors
-                actual_error_count += 1
-                
-                if debug and actual_error_count % 5 == 1:
-                    print(f"⚠️ Unexpected error #{actual_error_count}: {str(game_data)[:50]}...")
-                
-                # ONLY report truly unexpected errors to session monitor
-                if session_monitor and actual_error_count <= 3:  # Only report first few real errors
-                    session_monitor.record_error()
-                
-                if actual_error_count > max_actual_errors:
-                    if debug:
-                        print(f"⚠️ Too many unexpected errors ({actual_error_count}). Stopping.")
-                        print(f"📊 Final stats: {rate_limit_count} rate limits, {actual_error_count} unexpected errors")
-                    break
-            
-            # Update progress bar with current status
-            if consecutive_429s > 0:
-                pbar.set_description(f"🔄 Rate limited (delay: {current_delay:.1f}s)")
-            else:
-                pbar.set_description(f"🔒 Filtering games securely")
-    
-    # Save cache
-    try:
-        save_cache(cache, cache_file)
-        if debug:
-            print(f"✅ Cache saved to {cache_file}")
-    except Exception as e:
-        if debug:
-            print(f"⚠️ Failed to save cache: {e}")
-    
-    # Filter for valid games
-    valid_games = [g for g in games if g and 'appid' in g and 'name' in g]
-    
-    if debug:
-        print(f"🔒 Final game count: {len(valid_games)} (security validated)")
-        print(f"📊 Processing stats: {rate_limit_count} rate limits, {actual_error_count} unexpected errors")
-        if skip_existing and existing_app_ids:
-            skipped_count = len(existing_app_ids)
-            print(f"⚡ Efficiency: Skipped {skipped_count} existing games, saved {skipped_count} API calls")
-    
-    return valid_games
-
-def fetch_game_details_no_error_reporting(app_id, cache, current_delay, max_retries=3, debug=False):
-    """
-    Fetch game details with ZERO error reporting to session monitor
-<<<<<<< HEAD
-    Now extracts full game metadata like the original scraper
-=======
-    FIXED: Now extracts full game metadata like the original scraper
->>>>>>> 3e11c15d
-    
-    Returns:
-        (success: bool, data: dict/str, error_type: str)
-    """
-    
-    for attempt in range(max_retries):
-        try:
-            # Make the API request
-            store_url = f"https://store.steampowered.com/api/appdetails?appids={app_id}&cc=us&l=en"
-            
-            store_res = requests.get(store_url, timeout=15)
-            
-            if store_res.status_code == 200:
-                # Success! Parse the data
-                store_data = store_res.json()
-                
-                if str(app_id) in store_data and store_data[str(app_id)].get('success'):
-                    game_info = store_data[str(app_id)]['data']
-                    
-                    # Validate the game data
-                    if not game_info.get('name') or game_info.get('type') != 'game':
-                        if debug:
-                            print(f"⚠️ No valid data for app_id {app_id}. Skipping.")
-                        cache[str(app_id)] = None
-                        return False, None, "invalid_data"
-                    
-<<<<<<< HEAD
-                    # Extract FULL game metadata like the original scraper
-=======
-                    # FIXED: Extract FULL game metadata like the original scraper
->>>>>>> 3e11c15d
-                    game = {
-                        'appid': app_id,
-                        'name': game_info['name'],
-                        # Extract developer information
-                        'developer': extract_developer_safely(game_info),
-                        'publisher': extract_publisher_safely(game_info),
-                        'release_date': extract_release_date_safely(game_info),
-                        'engine': extract_engine_safely(game_info)
-                    }
-                    
-                    # Cache the result with full metadata
-                    cache[str(app_id)] = game
-                    
-                    if debug:
-                        print(f"✔️ Added: {game['name']} (Dev: {game['developer']}, Engine: {game['engine']})")
-                    
-                    return True, game, "success"
-                
-                else:
-                    # Game exists but isn't available/valid
-                    if debug:
-                        print(f"⚠️ No valid data for app_id {app_id}. Skipping.")
-                    cache[str(app_id)] = None
-                    return False, None, "invalid_data"
-            
-            elif store_res.status_code == 429:
-                # Rate limited! Handle gracefully without reporting error
-                if attempt < max_retries - 1:
-                    # Calculate backoff delay for this specific 429
-                    backoff_delay = current_delay * (2 ** attempt) + random.uniform(0, 1)
-                    backoff_delay = min(backoff_delay, 120)  # Max 2 minutes
-                    
-                    if debug and attempt == 0:  # Only log on first 429 for this app
-                        print(f"🔄 Rate limited for app {app_id}. Waiting {backoff_delay:.1f}s...")
-                    
-                    time.sleep(backoff_delay)
-                    continue  # Retry
-                else:
-                    # Max retries reached for this app - still not an error, just rate limiting
-                    return False, "429_max_retries", "rate_limit"
-            
-            else:
-                # Other HTTP error - could be real issue
-                if debug:
-                    print(f"⚠️ HTTP {store_res.status_code} for app_id {app_id}. Skipping.")
-                cache[str(app_id)] = None
-                return False, f"HTTP_{store_res.status_code}", "http_error"
-        
-        except requests.exceptions.Timeout:
-            # Timeout is not a real error in this context - just slow network
-            if debug and attempt == 0:
-                print(f"⚠️ Timeout for app_id {app_id}. Retrying...")
-            if attempt < max_retries - 1:
-                time.sleep(current_delay * (attempt + 1))
-                continue
-            else:
-                return False, "timeout", "timeout"
-        
-        except requests.exceptions.RequestException as e:
-            if "429" in str(e):
-                # This is a 429 error wrapped in an exception
-                if attempt < max_retries - 1:
-                    backoff_delay = current_delay * (2 ** attempt) + random.uniform(0, 1)
-                    if debug and attempt == 0:
-                        print(f"🔄 Rate limit exception for app {app_id}. Waiting {backoff_delay:.1f}s...")
-                    time.sleep(backoff_delay)
-                    continue
-                else:
-                    return False, "429_exception", "rate_limit"
-            else:
-                # Real network error
-                if debug:
-                    print(f"⚠️ Network error for app_id {app_id}: {e}. Skipping.")
-                cache[str(app_id)] = None
-                return False, str(e), "network_error"
-        
-        except Exception as e:
-            # Truly unexpected error
-            if debug:
-                print(f"⚠️ Unexpected error for app_id {app_id}: {e}. Skipping.")
-            cache[str(app_id)] = None
-            return False, str(e), "real_error"
-    
-    # If we get here, we exhausted retries
-    return False, "max_retries_exhausted", "real_error"
-
-<<<<<<< HEAD
-=======
-
->>>>>>> 3e11c15d
-def extract_developer_safely(game_info):
-    """Safely extract developer information from Steam API response"""
-    try:
-        developers = game_info.get('developers', [])
-        if isinstance(developers, list) and developers:
-            return developers[0]  # Get first developer
-        elif isinstance(developers, str):
-            return developers
-        return ''
-    except Exception:
-        return ''
-
-<<<<<<< HEAD
-=======
-
->>>>>>> 3e11c15d
-def extract_publisher_safely(game_info):
-    """Safely extract publisher information from Steam API response"""
-    try:
-        publishers = game_info.get('publishers', [])
-        if isinstance(publishers, list) and publishers:
-            return publishers[0]  # Get first publisher
-        elif isinstance(publishers, str):
-            return publishers
-        return ''
-    except Exception:
-        return ''
-
-<<<<<<< HEAD
-=======
-
->>>>>>> 3e11c15d
-def extract_release_date_safely(game_info):
-    """Safely extract release date from Steam API response"""
-    try:
-        release_info = game_info.get('release_date', {})
-        if isinstance(release_info, dict):
-            return release_info.get('date', '')
-        return ''
-    except Exception:
-        return ''
-
-<<<<<<< HEAD
-def extract_engine_safely(game_info):
-    """Enhanced engine detection wrapper"""
-    app_id = game_info.get('appid') or game_info.get('steam_appid')
-    return extract_engine(game_info, app_id)
-=======
-
-def extract_engine_safely(game_info):
-    """Safely extract or detect game engine from Steam API response"""
-    try:
-        # Method 1: Check if engine is directly provided (rare)
-        engine = game_info.get('engine', '')
-        if engine:
-            return engine
-        
-        # Method 2: Detect engine from game title and metadata
-        title = game_info.get('name', '').lower()
-        developers = game_info.get('developers', [])
-        categories = game_info.get('categories', [])
-        
-        # Convert lists to searchable text
-        dev_text = ''
-        if isinstance(developers, list):
-            dev_text = ' '.join(developers).lower()
-        elif isinstance(developers, str):
-            dev_text = developers.lower()
-        
-        category_text = ''
-        if isinstance(categories, list):
-            category_text = ' '.join([cat.get('description', '') for cat in categories if isinstance(cat, dict)]).lower()
-        
-        all_text = f"{title} {dev_text} {category_text}"
-        
-        # Engine detection patterns (same as game_specific.py)
-        if any(indicator in all_text for indicator in ['valve corporation', 'valve software', 'source engine', 'source 2']):
-            return 'Source Engine'
-        elif any(indicator in all_text for indicator in ['unity', 'unity technologies', 'made with unity']):
-            return 'Unity Engine'
-        elif any(indicator in all_text for indicator in ['unreal engine', 'epic games']):
-            return 'Unreal Engine'
-        elif any(indicator in all_text for indicator in ['id software', 'id tech']):
-            return 'id Tech'
-        elif any(indicator in all_text for indicator in ['electronic arts', 'ea games', 'frostbite']):
-            return 'Frostbite Engine'
-        elif 'minecraft' in title and 'java' in all_text:
-            return 'Java (Minecraft)'
-        elif any(game in title for game in ['skyrim', 'fallout', 'elder scrolls', 'starfield']):
-            return 'Creation Engine'
+        print(f"🔍 Steam Community: Raw matches found: {all_matches}")
+    
+    # Validate each match with STRICT criteria
+    for match in all_matches:
+        if validate_steam_option(match, debug=debug):
+            # Get clean description
+            description = get_clean_description_for_option(match, text, guide_title)
+            
+            options.append({
+                'command': match,
+                'description': description,
+                'source': 'Steam Community'
+            })
+            
+            if debug:
+                print(f"🔍 Steam Community: VALIDATED option: {match}")
         else:
-            return 'Unknown'
-            
-    except Exception:
-        return 'Unknown'
->>>>>>> 3e11c15d
+            if debug:
+                print(f"🔍 Steam Community: REJECTED option: {match}")
+    
+    return options
+
+def validate_steam_option(command: str, debug: bool = False) -> bool:
+    """Production-ready validation for Steam Community options"""
+    
+    validator = LaunchOptionsValidator(ValidationLevel.PERMISSIVE)
+    is_valid, reason = validator.validate_option(command, EngineType.SOURCE)
+    
+    if debug and not is_valid:
+        print(f"🔍 Steam Community: Rejected '{command}' - {reason}")
+    
+    return is_valid
+
+def get_clean_description_for_option(option, context_text, guide_title):
+    """
+    Get a clean description for a launch option
+    """
+    # Try to extract meaningful context
+    lines = context_text.split('\n')
+    
+    for line in lines:
+        if option in line:
+            # Clean the line
+            desc = line.strip()
+            
+            # Remove the option itself
+            desc = desc.replace(option, '').strip()
+            
+            # Remove common prefixes
+            prefixes_to_remove = ['add', 'use', 'try', 'set', 'put', 'include', 'apply']
+            for prefix in prefixes_to_remove:
+                if desc.lower().startswith(prefix):
+                    desc = desc[len(prefix):].strip()
+            
+            # Clean up punctuation
+            desc = re.sub(r'^[:\-\.,\s]+', '', desc)
+            desc = re.sub(r'[:\-\.,\s]+$', '', desc)
+            
+            # If we have a meaningful description, use it
+            if desc and len(desc) > 10 and len(desc) < 200:
+                return desc
+    
+    # Fallback: generic description
+    return f"Launch option from Steam Community guide: {guide_title[:50]}"
+
+def final_validation_and_dedup(options, debug=False):
+    """
+    Final validation and deduplication step
+    """
+    validated_options = []
+    seen_commands = set()
+    
+    for option in options:
+        command = option.get('command', '').strip()
+        
+        # Skip if already seen
+        if command.lower() in seen_commands:
+            continue
+        
+        # Final validation check
+        if validate_steam_option(command, debug=debug):
+            seen_commands.add(command.lower())
+            validated_options.append(option)
+            
+            if debug:
+                print(f"🔍 Steam Community: Final validation passed for: {command}")
+        else:
+            if debug:
+                print(f"🔍 Steam Community: Final validation failed for: {command}")
+    
+    # Limit total options to prevent spam
+    return validated_options[:15]