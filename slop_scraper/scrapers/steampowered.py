--- conflicted
+++ resolved
@@ -127,11 +127,7 @@
 
 def get_steam_game_list(cache, debug, limit, force_refresh, test_mode, cache_file='appdetails_cache.json', 
                        rate_limiter=None, session_monitor=None, db_client=None, **kwargs):
-<<<<<<< HEAD
-    """Fetch Steam game list with FIXED skip-existing logic"""
-=======
     """Fetch Steam game list with skip existing games logic included"""
->>>>>>> e8574a4a
     print(f"🔒 Fetching game list securely (force_refresh={force_refresh})...")
     print(f"Debug: Attempting to fetch up to {limit} games")
 
@@ -228,11 +224,7 @@
                     pbar.write(f"⚠️ Skipping app with suspicious name/ID length: {name[:50]}")
                     continue
 
-<<<<<<< HEAD
-                # FIXED: Check if game already exists in database INDEPENDENTLY of force_refresh
-=======
                 # Check if game already exists in database INDEPENDENTLY of force_refresh
->>>>>>> e8574a4a
                 if skip_existing and int(app_id) in existing_games:
                     skipped_existing += 1
                     api_calls_saved += 1
@@ -242,11 +234,7 @@
 
                 store_data = None
                 
-<<<<<<< HEAD
-                # FIXED: Cache logic separated from database skip logic
-=======
                 # Cache logic separated from database skip logic
->>>>>>> e8574a4a
                 # Check cache first (unless force_refresh is True)
                 if not force_refresh and app_id in cache:
                     store_data = cache[app_id]
